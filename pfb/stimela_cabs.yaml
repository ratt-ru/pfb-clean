
cabs:
  'pfb_init':
    command: pfb.workers.init.init
    flavour: python-ext
    policies:
      pass_missing_as_none: true
<<<<<<< HEAD
      prefix: '--'
      replace: {'_': '-'}
=======
>>>>>>> a85af9d1

    _include:
      - (pfb.parser)init.yaml

  'pfb_grid':
    command: pfb.workers.grid.grid
    flavour: python-ext
    policies:
      pass_missing_as_none: true
<<<<<<< HEAD
      prefix: '--'
      replace: {'_': '-'}
=======
>>>>>>> a85af9d1

    _include:
      - (pfb.parser)grid.yaml

  'pfb_degrid':
    command: pfb.workers.degrid.degrid
    flavour: python-ext
    policies:
      pass_missing_as_none: true
<<<<<<< HEAD
      prefix: '--'
      replace: {'_': '-'}
=======
>>>>>>> a85af9d1

    _include:
      - (pfb.parser)degrid.yaml

  'pfb_clean':
    command: pfb.workers.clean.clean
    flavour: python-ext
    policies:
      pass_missing_as_none: true
<<<<<<< HEAD
      prefix: '--'
      replace: {'_': '-'}
=======
>>>>>>> a85af9d1

    _include:
      - (pfb.parser)clean.yaml

  'pfb_restore':
    command: pfb.workers.restore.restore
    flavour: python-ext
    policies:
      pass_missing_as_none: true
<<<<<<< HEAD
      prefix: '--'
      replace: {'_': '-'}
=======
>>>>>>> a85af9d1

    _include:
      - (pfb.parser)restore.yaml

  'pfb_fwdbwd':
    command: pfb.workers.fwdbwd.fwdbwd
    flavour: python-ext
    policies:
      pass_missing_as_none: true
<<<<<<< HEAD
      prefix: '--'
      replace: {'_': '-'}
=======
>>>>>>> a85af9d1

    _include:
      - (pfb.parser)fwdbwd.yaml

  'pfbmisc_forward':
    command: pfb.workers.misc.forward.forward
    flavour: python-ext
    policies:
      pass_missing_as_none: true
<<<<<<< HEAD
      prefix: '--'
      replace: {'_': '-'}
=======
>>>>>>> a85af9d1

    _include:
      - (pfb.parser)forward.yaml

  'pfbmisc_backward':
    command: pfb.workers.misc.backward.backward
    flavour: python-ext
    policies:
      pass_missing_as_none: true
<<<<<<< HEAD
      prefix: '--'
      replace: {'_': '-'}
=======
>>>>>>> a85af9d1

    _include:
      - (pfb.parser)backward.yaml

  'pfbmisc_gainspector':
    command: pfb.workers.misc.gainspector.gainspector
    flavour: python-ext
    policies:
      pass_missing_as_none: true
<<<<<<< HEAD
      prefix: '--'
      replace: {'_': '-'}
=======
>>>>>>> a85af9d1

    _include:
      - (pfb.parser)gainspector.yaml

  'pfbmisc_ift2qc':
    command: pfb.workers.misc.ift2qc.ift2qc
    flavour: python-ext
    policies:
      pass_missing_as_none: true
<<<<<<< HEAD
      prefix: '--'
      replace: {'_': '-'}
=======
>>>>>>> a85af9d1

    _include:
      - (pfb.parser)ift2qc.yaml

  'pfbmisc_fledges':
    command: pfb.workers.misc.fledges.fledges
    flavour: python-ext
    policies:
      pass_missing_as_none: true
<<<<<<< HEAD
      prefix: '--'
      replace: {'_': '-'}
=======
>>>>>>> a85af9d1

    _include:
      - (pfb.parser)fledges.yaml

  'pfbmisc_hthresh':
    command: pfb.workers.misc.hthresh.hthresh
    flavour: python-ext
    policies:
      pass_missing_as_none: true
<<<<<<< HEAD
      prefix: '--'
      replace: {'_': '-'}
=======
>>>>>>> a85af9d1

    _include:
      - (pfb.parser)hthresh.yaml

  'pfbmisc_bsmooth':
    command: pfb.workers.misc.bsmooth.bsmooth
    flavour: python-ext
    policies:
<<<<<<< HEAD
      # pass_missing_as_none: true
      prefix: '--'
      replace: {'_': '-'}
=======
      pass_missing_as_none: true
>>>>>>> a85af9d1

    _include:
      - (pfb.parser)bsmooth.yaml

<<<<<<< HEAD
  'pfbmisc_gsmooth':
    command: pfb.workers.misc.gsmooth.gsmooth
    flavour: python-ext
    policies:
      # pass_missing_as_none: true
      prefix: '--'
      replace: {'_': '-'}

    _include:
      - (pfb.parser)gsmooth.yaml

=======
>>>>>>> a85af9d1
  'pfbmisc_delay_init':
    command: pfb.workers.misc.delay_init.delay_init
    flavour: python-ext
    policies:
<<<<<<< HEAD
      # pass_missing_as_none: true
      prefix: '--'
      replace: {'_': '-'}
=======
      pass_missing_as_none: true
>>>>>>> a85af9d1

    _include:
      - (pfb.parser)delay_init.yaml

  'pfbmisc_zarr2fits':
    command: pfb.workers.misc.zarr2fits.zarr2fits
    flavour: python-ext
    policies:
<<<<<<< HEAD
      # pass_missing_as_none: true
      prefix: '--'
      replace: {'_': '-'}
=======
      pass_missing_as_none: true
>>>>>>> a85af9d1

    _include:
      - (pfb.parser)zarr2fits.yaml<|MERGE_RESOLUTION|>--- conflicted
+++ resolved
@@ -5,11 +5,8 @@
     flavour: python-ext
     policies:
       pass_missing_as_none: true
-<<<<<<< HEAD
       prefix: '--'
       replace: {'_': '-'}
-=======
->>>>>>> a85af9d1
 
     _include:
       - (pfb.parser)init.yaml
@@ -19,11 +16,8 @@
     flavour: python-ext
     policies:
       pass_missing_as_none: true
-<<<<<<< HEAD
       prefix: '--'
       replace: {'_': '-'}
-=======
->>>>>>> a85af9d1
 
     _include:
       - (pfb.parser)grid.yaml
@@ -33,11 +27,8 @@
     flavour: python-ext
     policies:
       pass_missing_as_none: true
-<<<<<<< HEAD
       prefix: '--'
       replace: {'_': '-'}
-=======
->>>>>>> a85af9d1
 
     _include:
       - (pfb.parser)degrid.yaml
@@ -47,11 +38,8 @@
     flavour: python-ext
     policies:
       pass_missing_as_none: true
-<<<<<<< HEAD
       prefix: '--'
       replace: {'_': '-'}
-=======
->>>>>>> a85af9d1
 
     _include:
       - (pfb.parser)clean.yaml
@@ -61,11 +49,8 @@
     flavour: python-ext
     policies:
       pass_missing_as_none: true
-<<<<<<< HEAD
       prefix: '--'
       replace: {'_': '-'}
-=======
->>>>>>> a85af9d1
 
     _include:
       - (pfb.parser)restore.yaml
@@ -75,11 +60,8 @@
     flavour: python-ext
     policies:
       pass_missing_as_none: true
-<<<<<<< HEAD
       prefix: '--'
       replace: {'_': '-'}
-=======
->>>>>>> a85af9d1
 
     _include:
       - (pfb.parser)fwdbwd.yaml
@@ -89,11 +71,8 @@
     flavour: python-ext
     policies:
       pass_missing_as_none: true
-<<<<<<< HEAD
       prefix: '--'
       replace: {'_': '-'}
-=======
->>>>>>> a85af9d1
 
     _include:
       - (pfb.parser)forward.yaml
@@ -103,11 +82,8 @@
     flavour: python-ext
     policies:
       pass_missing_as_none: true
-<<<<<<< HEAD
       prefix: '--'
       replace: {'_': '-'}
-=======
->>>>>>> a85af9d1
 
     _include:
       - (pfb.parser)backward.yaml
@@ -117,11 +93,8 @@
     flavour: python-ext
     policies:
       pass_missing_as_none: true
-<<<<<<< HEAD
       prefix: '--'
       replace: {'_': '-'}
-=======
->>>>>>> a85af9d1
 
     _include:
       - (pfb.parser)gainspector.yaml
@@ -131,11 +104,8 @@
     flavour: python-ext
     policies:
       pass_missing_as_none: true
-<<<<<<< HEAD
       prefix: '--'
       replace: {'_': '-'}
-=======
->>>>>>> a85af9d1
 
     _include:
       - (pfb.parser)ift2qc.yaml
@@ -145,11 +115,8 @@
     flavour: python-ext
     policies:
       pass_missing_as_none: true
-<<<<<<< HEAD
       prefix: '--'
       replace: {'_': '-'}
-=======
->>>>>>> a85af9d1
 
     _include:
       - (pfb.parser)fledges.yaml
@@ -159,11 +126,8 @@
     flavour: python-ext
     policies:
       pass_missing_as_none: true
-<<<<<<< HEAD
       prefix: '--'
       replace: {'_': '-'}
-=======
->>>>>>> a85af9d1
 
     _include:
       - (pfb.parser)hthresh.yaml
@@ -172,42 +136,32 @@
     command: pfb.workers.misc.bsmooth.bsmooth
     flavour: python-ext
     policies:
-<<<<<<< HEAD
-      # pass_missing_as_none: true
+      pass_missing_as_none: true
       prefix: '--'
       replace: {'_': '-'}
-=======
-      pass_missing_as_none: true
->>>>>>> a85af9d1
 
     _include:
       - (pfb.parser)bsmooth.yaml
 
-<<<<<<< HEAD
   'pfbmisc_gsmooth':
     command: pfb.workers.misc.gsmooth.gsmooth
     flavour: python-ext
     policies:
-      # pass_missing_as_none: true
+      pass_missing_as_none: true
       prefix: '--'
       replace: {'_': '-'}
 
     _include:
       - (pfb.parser)gsmooth.yaml
 
-=======
->>>>>>> a85af9d1
+
   'pfbmisc_delay_init':
     command: pfb.workers.misc.delay_init.delay_init
     flavour: python-ext
     policies:
-<<<<<<< HEAD
-      # pass_missing_as_none: true
+      pass_missing_as_none: true
       prefix: '--'
       replace: {'_': '-'}
-=======
-      pass_missing_as_none: true
->>>>>>> a85af9d1
 
     _include:
       - (pfb.parser)delay_init.yaml
@@ -216,13 +170,9 @@
     command: pfb.workers.misc.zarr2fits.zarr2fits
     flavour: python-ext
     policies:
-<<<<<<< HEAD
-      # pass_missing_as_none: true
+      pass_missing_as_none: true
       prefix: '--'
       replace: {'_': '-'}
-=======
-      pass_missing_as_none: true
->>>>>>> a85af9d1
 
     _include:
       - (pfb.parser)zarr2fits.yaml