--- conflicted
+++ resolved
@@ -344,21 +344,6 @@
             model = None
 
 
-<<<<<<< HEAD
-=======
-        if opts.l2reweight_dof and model is not None:
-            wgt, res = l2reweight(ds, out_ds, model,
-                             opts.epsilon,
-                             opts.nvthreads,
-                             opts.wstack,
-                             precision,
-                             dof=opts.l2reweight_dof)
-        else:
-            wgt = ds.WEIGHT.data
-            res = None
-
-
->>>>>>> fcd77297
         if opts.robustness is not None:
             # we'll skip this if counts already exists
             # what to do if flags have changed?
@@ -381,24 +366,10 @@
 
                 # do we want the coordinates to be ug, vg rather?
                 out_ds = out_ds.assign(**{'COUNTS': (('x', 'y'), counts)})
-<<<<<<< HEAD
-=======
-
-            imwgt = counts_to_weights(
-                                out_ds.COUNTS.data,
-                                clone(uvw),
-                                freq,
-                                nx, ny,
-                                cell_rad, cell_rad,
-                                opts.robustness)
-
-            wgt *= imwgt
->>>>>>> fcd77297
         else:
             counts = None
 
 
-<<<<<<< HEAD
         image_dict = image_space_data_products(
             uvw,
             freq,
@@ -433,81 +404,6 @@
                 'PSF': (('x_psf', 'y_psf'), image_dict['PSF']),
                 'PSFHAT': (('x_psf', 'yo2'), image_dict['PSFHAT'])
                 })
-=======
-        # image_dict = image_space_data_products(
-        #     uvw,
-        #     freq,
-        #     vis,
-        #     wgt,
-        #     mask,
-        #     counts,
-        #     nx, ny,
-        #     nx_psf, ny_psf,
-        #     cellx, celly,
-        #     model=None,
-        #     robustness=None,
-        #     x0=0.0, y0=0.0,
-        #     nthreads=1,
-        #     epsilon=1e-7,
-        #     precision='double',
-        #     do_wgridding=True,
-        #     double_accum=True,
-        #     l2reweight_dof=None,
-        #     do_dirty=True,
-        #     do_psf=True,
-        #     do_weight=True,
-        #     do_residual=False
-        # )
-
-
-        if opts.dirty:
-            dirty = vis2im(uvw=clone(uvw),
-                           freq=freq,
-                           vis=vis,
-                           wgt=wgt,
-                           nx=nx,
-                           ny=ny,
-                           cellx=cell_rad,
-                           celly=cell_rad,
-                           x0=x0, y0=y0,
-                           nthreads=opts.nvthreads,
-                           epsilon=opts.epsilon,
-                           precision=precision,
-                           mask=mask,
-                           do_wgridding=opts.wstack,
-                           double_precision_accumulation=opts.double_accum)
-            out_ds = out_ds.assign(**{'DIRTY': (('x', 'y'), dirty)})
-
-        if opts.psf:
-            psf_vis = loc2psf_vis(clone(uvw),
-                                  freq,
-                                  cell_rad,
-                                  x0,
-                                  y0,
-                                  wstack=opts.wstack,
-                                  epsilon=opts.epsilon,
-                                  nthreads=opts.nvthreads,
-                                  precision=precision)
-            psf = vis2im(uvw=clone(uvw),
-                         freq=freq,
-                         vis=psf_vis,
-                         wgt=wgt,
-                         nx=nx_psf,
-                         ny=ny_psf,
-                         cellx=cell_rad,
-                         celly=cell_rad,
-                         x0=x0, y0=y0,
-                         nthreads=opts.nvthreads,
-                         epsilon=opts.epsilon,
-                         precision=precision,
-                         mask=mask,
-                         do_wgridding=opts.wstack,
-                         double_precision_accumulation=opts.double_accum)
-            # get FT of psf
-            psfhat = fft2d(psf, nthreads=opts.nvthreads)
-            out_ds = out_ds.assign(**{'PSF': (('x_psf', 'y_psf'), psf),
-                                      'PSFHAT': (('x_psf', 'yo2'), psfhat)})
->>>>>>> fcd77297
 
         # TODO - don't put vis space products in dds
         # but how apply imaging weights in that case?
@@ -518,7 +414,6 @@
 
         wsum = wgt[mask.astype(bool)].sum()
 
-<<<<<<< HEAD
         if opts.residual:
             out_ds = out_ds.assign(**{
                 'RESIDUAL': (('x', 'y'), image_dict['RESIDUAL'])
@@ -531,51 +426,6 @@
             'MASK': (('row', 'chan'), mask),
             'WSUM': (('scalar',), image_dict['WSUM'])
             })
-=======
-        if opts.residual and model is not None:
-            if res is not None:
-                residual = vis2im(
-                        uvw=clone(uvw),
-                        freq=freq,
-                        vis=res,
-                        wgt=wgt,
-                        nx=nx,
-                        ny=ny,
-                        cellx=cell_rad,
-                        celly=cell_rad,
-                        x0=x0, y0=y0,
-                        nthreads=opts.nvthreads,
-                        epsilon=opts.epsilon,
-                        precision=precision,
-                        mask=mask,
-                        do_wgridding=opts.wstack,
-                        double_precision_accumulation=opts.double_accum)
-            else:
-                from pfb.operators.hessian import hessian
-                hessopts = {
-                    'cell': cell_rad,
-                    'wstack': opts.wstack,
-                    'epsilon': opts.epsilon,
-                    'double_accum': opts.double_accum,
-                    'nthreads': opts.nvthreads
-                }
-                # we only want to apply the beam once here
-                residual = dirty - hessian(
-                                        bvals * model,
-                                        clone(uvw),
-                                        wgt,
-                                        mask,
-                                        freq,
-                                        None,
-                                        hessopts)
-            out_ds = out_ds.assign(**{'RESIDUAL': (('x', 'y'), residual)})
-
-
-        out_ds = out_ds.assign(**{'FREQ': (('chan',), freq),
-                                  'UVW': (('row', 'three'), uvw),
-                                  'MASK': (('row', 'chan'), mask),
-                                  'WSUM': (('scalar',), da.atleast_1d(wsum))})
->>>>>>> fcd77297
 
 
         out_ds = out_ds.chunk({'row':100000,
