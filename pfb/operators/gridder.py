--- conflicted
+++ resolved
@@ -398,23 +398,14 @@
               comps,
               Ix, Iy,
               modelf,
-<<<<<<< HEAD
-              ref_time,
-              ref_freq,
-=======
               tfunc,
               ffunc,
->>>>>>> 2d462b1e
               nx, ny,
               cellx, celly,
               x0=0, y0=0,
               epsilon=1e-7,
               nthreads=1,
-<<<<<<< HEAD
-              wstack=True,
-=======
               do_wgridding=True,
->>>>>>> 2d462b1e
               divide_by_n=False,
               ncorr_out=4):
 
@@ -435,13 +426,8 @@
                         Ix, None,
                         Iy, None,
                         modelf, None,
-<<<<<<< HEAD
-                        ref_time, None,
-                        ref_freq, None,
-=======
                         tfunc, None,
                         ffunc, None,
->>>>>>> 2d462b1e
                         nx, None,
                         ny, None,
                         cellx, None,
@@ -469,23 +455,14 @@
                 comps,
                 Ix, Iy,
                 modelf,
-<<<<<<< HEAD
-                ref_time,
-                ref_freq,
-=======
                 tfunc,
                 ffunc,
->>>>>>> 2d462b1e
                 nx, ny,
                 cellx, celly,
                 x0=0, y0=0,
                 epsilon=1e-7,
                 nthreads=1,
-<<<<<<< HEAD
-                wstack=True,
-=======
                 do_wgridding=True,
->>>>>>> 2d462b1e
                 divide_by_n=False,
                 ncorr_out=4):
     return _comps2vis_impl(uvw[0],
@@ -497,23 +474,14 @@
                            comps,
                            Ix, Iy,
                            modelf,
-<<<<<<< HEAD
-                           ref_time,
-                           ref_freq,
-=======
                            tfunc,
                            ffunc,
->>>>>>> 2d462b1e
                            nx, ny,
                            cellx, celly,
                            x0=x0, y0=y0,
                            epsilon=epsilon,
                            nthreads=nthreads,
-<<<<<<< HEAD
-                           wstack=wstack,
-=======
                            do_wgridding=do_wgridding,
->>>>>>> 2d462b1e
                            divide_by_n=divide_by_n,
                            ncorr_out=ncorr_out)
 
@@ -528,23 +496,14 @@
                     comps,
                     Ix, Iy,
                     modelf,
-<<<<<<< HEAD
-                    ref_time,
-                    ref_freq,
-=======
                     tfunc,
                     ffunc,
->>>>>>> 2d462b1e
                     nx, ny,
                     cellx, celly,
                     x0=0, y0=0,
                     epsilon=1e-7,
                     nthreads=1,
-<<<<<<< HEAD
-                    wstack=True,
-=======
                     do_wgridding=True,
->>>>>>> 2d462b1e
                     divide_by_n=False,
                     ncorr_out=4):
     # adjust for chunking
@@ -569,13 +528,8 @@
             indf = slice(fbin_idx2[b], fbin_idx2[b] + fbin_cnts[b])
             # render components to image
             # we want to do this on each worker
-<<<<<<< HEAD
-            fout = np.mean(freq[indf])/ref_freq
-            tout = np.mean(utime[indt])/ref_time
-=======
             tout = tfunc(np.mean(utime[indt]))
             fout = ffunc(np.mean(freq[indf]))
->>>>>>> 2d462b1e
             image = np.zeros((nx, ny), dtype=comps.dtype)
             image[Ix, Iy] = modelf(tout, fout, *comps[:, :])  # too magical?
             vis[indr, indf, 0] = dirty2vis(uvw=uvw,
@@ -584,18 +538,11 @@
                                            pixsize_x=cellx, pixsize_y=celly,
                                            center_x=x0, center_y=y0,
                                            epsilon=epsilon,
-<<<<<<< HEAD
-                                           do_wgridding=wstack,
-=======
                                            do_wgridding=do_wgridding,
->>>>>>> 2d462b1e
                                            divide_by_n=divide_by_n,
                                            nthreads=nthreads)
             if ncorr_out > 1:
                 vis[indr, indf, -1] = vis[indr, indf, 0]
-<<<<<<< HEAD
-    return vis
-=======
     return vis
 
 
@@ -786,5 +733,4 @@
 
         out_dict['RESIDUAL'] = residual
 
-    return out_dict
->>>>>>> 2d462b1e
+    return out_dict