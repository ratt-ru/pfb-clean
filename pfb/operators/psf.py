--- conflicted
+++ resolved
@@ -18,25 +18,16 @@
                     lastsize,
                     x,  # input image, not overwritten
                     nthreads=1):
-<<<<<<< HEAD
     nx, ny = x.shape
     xpad[...] = 0.0
     xpad[0:nx, 0:ny] = x
-=======
-    pad_and_shift(x, xpad)
->>>>>>> ae78b8ca
     r2c(xpad, axes=(0, 1), nthreads=nthreads,
         forward=True, inorm=0, out=xhat)
     xhat *= psfhat
     c2r(xhat, axes=(0, 1), forward=False, out=xpad,
-<<<<<<< HEAD
         lastsize=lastsize, inorm=2, nthreads=nthreads,
         allow_overwriting_input=True)
     xout[...] = xpad[0:nx, 0:ny]
-=======
-        lastsize=lastsize, inorm=2, nthreads=nthreads)
-    unpad_and_unshift(xpad, xout)
->>>>>>> ae78b8ca
     return xout
 
 
@@ -47,27 +38,16 @@
                       lastsize,
                       x,       # input image, not overwritten
                       nthreads=1):
-<<<<<<< HEAD
     _, nx, ny = x.shape
     xpad[...] = 0.0
     xpad[:, 0:nx, 0:ny] = x
-    # pad_and_shift_cube(x, xpad)
-=======
-    pad_and_shift_cube(x, xpad)
->>>>>>> ae78b8ca
     r2c(xpad, axes=(1, 2), nthreads=nthreads,
         forward=True, inorm=0, out=xhat)
     xhat *= psfhat
     c2r(xhat, axes=(1, 2), forward=False, out=xpad,
-<<<<<<< HEAD
         lastsize=lastsize, inorm=2, nthreads=nthreads,
         allow_overwriting_input=True)
     xout[...] = xpad[:, 0:nx, 0:ny]
-    # unpad_and_unshift_cube(xpad, xout)
-=======
-        lastsize=lastsize, inorm=2, nthreads=nthreads)
-    unpad_and_unshift_cube(xpad, xout)
->>>>>>> ae78b8ca
     return xout
 
 
@@ -114,40 +94,7 @@
     else:
         return convim
 
-<<<<<<< HEAD
 
-=======
-
-
-
-
-
-
-
-def _psf_convolve_cube_impl(x, psfhat, beam,
-                            nthreads=None,
-                            padding=None,
-                            unpad_x=None,
-                            unpad_y=None,
-                            lastsize=None):
-    nb, nx, ny = x.shape
-    convim = np.zeros((nb, nx, ny), dtype=x.dtype)
-    for b in range(nb):
-        xhat = x[b] if beam is None else x[b] * beam[b]
-        xhat = iFs(np.pad(xhat, padding, mode='constant'), axes=(0, 1))
-        xhat = r2c(xhat, axes=(0, 1), nthreads=nthreads,
-                   forward=True, inorm=0)
-        xhat = c2r(xhat * psfhat[b], axes=(0, 1), forward=False,
-                   lastsize=lastsize, inorm=2, nthreads=nthreads)
-        convim[b] = Fs(xhat, axes=(0, 1))[unpad_x, unpad_y]
-
-        if beam is not None:
-            convim[b] *= beam[b]
-
-    return convim
-
-
->>>>>>> ae78b8ca
 def psf_convolve_cube_dask(x, psfhat, beam, psfopts,
                       wsum=1, sigmainv=None, compute=True):
     if not isinstance(x, da.Array):
@@ -180,22 +127,4 @@
     if compute:
         return convim.compute()
     else:
-        return convim
-
-<<<<<<< HEAD
-=======
-def psf_convolve_slice_dask(x, psfhat, beam, psfopts):
-    if not isinstance(x, da.Array):
-        x = da.from_array(x, chunks=(-1, -1), name=False)
-    if beam is None:
-        bout = None
-    else:
-        bout = ('nx', 'ny')
-    return da.blockwise(psf_convolve_slice, ('nx', 'ny'),
-                        x, ('nx', 'ny'),
-                        psfhat, ('nx', 'ny'),
-                        beam, bout,
-                        psfopts, None,
-                        align_arrays=False,
-                        dtype=x.dtype)
->>>>>>> ae78b8ca
+        return convim