import sys
import numpy as np
import numexpr as ne
from numba import jit, njit, prange
import dask
import dask.array as da
from dask.distributed import performance_report
from dask.diagnostics import ProgressBar
from ducc0.fft import r2c, c2r, good_size
iFs = np.fft.ifftshift
Fs = np.fft.fftshift
from numba.core.extending import SentryLiteralArgs
import inspect
from daskms import xds_from_storage_ms as xds_from_ms
from daskms import xds_from_storage_table as xds_from_table
from daskms.experimental.zarr import xds_from_zarr
from omegaconf import ListConfig
from skimage.morphology import label
from scipy.optimize import curve_fit
from collections import namedtuple
from scipy.interpolate import RectBivariateSpline as rbs
from africanus.coordinates.coordinates import radec_to_lmn
import xarray as xr
from smoove.kanterp import kanterp
import pdb

class ForkedPdb(pdb.Pdb):
    """A Pdb subclass that may be used
    from a forked multiprocessing child

    """
    def interaction(self, *args, **kwargs):
        _stdin = sys.stdin
        try:
            sys.stdin = open('/dev/stdin')
            pdb.Pdb.interaction(self, *args, **kwargs)
        finally:
            sys.stdin = _stdin


def interp_cube(model, wsums, infreqs, outfreqs, ref_freq, spectral_poly_order):
    nband, nx, ny = model
    mask = np.any(model, axis=0)
    # components excluding zeros
    beta = model[:, mask]
    if spectral_poly_order > infreqs.size:
        raise ValueError("spectral-poly-order can't be larger than nband")

    # we are given frequencies at bin centers, convert to bin edges
    delta_freq = infreqs[1] - infreqs[0]
    wlow = (infreqs - delta_freq/2.0)/ref_freq
    whigh = (infreqs + delta_freq/2.0)/ref_freq
    wdiff = whigh - wlow

    # set design matrix for each component
    # look at Offringa and Smirnov 1706.06786
    Xfit = np.zeros([nband, order])
    for i in range(1, order+1):
        Xfit[:, i-1] = (whigh**i - wlow**i)/(i*wdiff)

    # we want to fit a function modeli = Xfit comps
    # where Xfit is the design matrix corresponding to an integrated
    # polynomial model. The normal equations tells us
    # comps = (Xfit.T wsums Xfit)**{-1} Xfit.T wsums modeli
    # (Xfit.T wsums Xfit) == hesscomps
    # Xfit.T wsums modeli == dirty_comps

    dirty_comps = Xfit.T.dot(wsums*beta)

    hess_comps = Xfit.T.dot(wsums*Xfit)

    comps = np.linalg.solve(hess_comps, dirty_comps)

    # now we want to evaluate the unintegrated polynomial coefficients
    # the corresponding design matrix is constructed for a polynomial of
    # the form
    # modeli = comps[0]*1 + comps[1] * w + comps[2] w**2 + ...
    # where w = outfreqs/ref_freq
    w = outfreqs/ref_freq
    # nchan = outfreqs
    # Xeval = np.zeros((nchan, order))
    # for c in range(nchan):
    #     Xeval[:, c] = w**c
    Xeval = np.tile(w, order)**np.arange(order)

    betaout = Xeval.dot(comps)

    modelout = np.zeros((nchan, nx, ny))
    modelout[:, mask] = betaout

    return modelout

def compute_context(scheduler, output_filename, boring=True):
    if scheduler == "distributed":
        return performance_report(filename=output_filename + "_dask_report.html")
    else:
        if boring:
            from contextlib import nullcontext
            return nullcontext()
        else:
            return ProgressBar()

def estimate_data_size(nant, nhr, nsec, nchan, ncorr, nbytes):
    '''
    Estimates size of data in GB where:

    nant    - number of antennas
    nhr     - length of observation in hours
    nsec    - integration time in seconds
    nchan   - number of channels
    ncorr   - number of correlations
    nbytes  - bytes per item (eg. 8 for complex64)
    '''
    nbl = nant * (nant - 1) // 2
    ntime = nhr * 3600 // nsec
    return nbl * ntime * nchan * ncorr * nbytes / 1e9


def kron_matvec(A, b):
    D = len(A)
    N = b.size
    x = b

    for d in range(D):
        Gd = A[d].shape[0]
        NGd = N // Gd
        X = np.reshape(x, (Gd, NGd))
        Z = A[d].dot(X).T
        x = Z.ravel()
    return x.reshape(b.shape)

@jit(nopython=True, fastmath=True, parallel=False, cache=True, nogil=True)
def kron_matvec2(A, b):
    D = len(A)
    N = b.size
    x = b

    for d in range(D):
        Gd = A[d].shape[0]
        NGd = N//Gd
        X = np.reshape(x, (Gd, NGd))
        Z = np.zeros((Gd, NGd), dtype=A[0].dtype)
        Ad = A[d]
        for i in range(Gd):
            for j in range(Gd):
                for k in range(NGd):
                    Z[j, k] += Ad[i, j] * X[i, k]
        x[:] = Z.T.ravel()
    return x


def to4d(data):
    if data.ndim == 4:
        return data
    elif data.ndim == 2:
        return data[None, None]
    elif data.ndim == 3:
        return data[None]
    elif data.ndim == 1:
        return data[None, None, None]
    else:
        raise ValueError("Only arrays with ndim <= 4 can be broadcast to 4D.")


def Gaussian2D(xin, yin, GaussPar=(1., 1., 0.), normalise=True, nsigma=5):
    S0, S1, PA = GaussPar
    Smaj = S0  #np.maximum(S0, S1)
    Smin = S1  #np.minimum(S0, S1)
    print(f'using ex = {Smaj}, ey = {Smin}')
    A = np.array([[1. / Smin ** 2, 0],
                  [0, 1. / Smaj ** 2]])

    c, s, t = np.cos, np.sin, np.deg2rad(-PA)
    R = np.array([[c(t), -s(t)],
                  [s(t), c(t)]])
    A = np.dot(np.dot(R.T, A), R)
    sOut = xin.shape
    # only compute the result out to 5 * emaj
    extent = (nsigma * Smaj)**2
    xflat = xin.squeeze()
    yflat = yin.squeeze()
    ind = np.argwhere(xflat**2 + yflat**2 <= extent).squeeze()
    idx = ind[:, 0]
    idy = ind[:, 1]
    x = np.array([xflat[idx, idy].ravel(), yflat[idx, idy].ravel()])
    R = np.einsum('nb,bc,cn->n', x.T, A, x)
    # need to adjust for the fact that GaussPar corresponds to FWHM
    fwhm_conv = 2 * np.sqrt(2 * np.log(2))
    tmp = np.exp(-fwhm_conv * R)
    gausskern = np.zeros(xflat.shape, dtype=np.float64)
    gausskern[idx, idy] = tmp

    if normalise:
        gausskern /= np.sum(gausskern)
    return np.ascontiguousarray(gausskern.reshape(sOut),
                                dtype=np.float64)


def give_edges(p, q, nx, ny, nx_psf, ny_psf):
    nx0 = nx_psf//2
    ny0 = ny_psf//2

    # image overlap edges
    # left edge for x coordinate
    dxl = p - nx0
    xl = np.maximum(dxl, 0)

    # right edge for x coordinate
    dxu = p + nx0
    xu = np.minimum(dxu, nx)
    # left edge for y coordinate
    dyl = q - ny0
    yl = np.maximum(dyl, 0)
    # right edge for y coordinate
    dyu = q + ny0
    yu = np.minimum(dyu, ny)

    # PSF overlap edges
    xlpsf = np.maximum(nx0 - p , 0)
    xupsf = np.minimum(nx0 + nx - p, nx_psf)
    ylpsf = np.maximum(ny0 - q, 0)
    yupsf = np.minimum(ny0 + ny - q, ny_psf)

    return slice(xl, xu), slice(yl, yu), \
        slice(xlpsf, xupsf), slice(ylpsf, yupsf)


def get_padding_info(nx, ny, pfrac):
    npad_x = int(pfrac * nx)
    nfft = good_size(nx + npad_x, True)
    npad_xl = (nfft - nx) // 2
    npad_xr = nfft - nx - npad_xl

    npad_y = int(pfrac * ny)
    nfft = good_size(ny + npad_y, True)
    npad_yl = (nfft - ny) // 2
    npad_yr = nfft - ny - npad_yl
    padding = ((0, 0), (npad_xl, npad_xr), (npad_yl, npad_yr))
    unpad_x = slice(npad_xl, -npad_xr)
    unpad_y = slice(npad_yl, -npad_yr)
    return padding, unpad_x, unpad_y


def convolve2gaussres(image, xx, yy, gaussparf, nthreads, gausspari=None,
                      pfrac=0.5, norm_kernel=False):
    """
    Convolves the image to a specified resolution.

    Parameters
    ----------
    Image       - (nband, nx, ny) array to convolve
    xx/yy       - coordinates on the grid in the same units as gaussparf.
    gaussparf   - tuple containing Gaussian parameters of desired resolution
                  (emaj, emin, pa).
    gausspari   - initial resolution . By default it is assumed that the image
                  is a clean component image with no associated resolution.
                  If beampari is specified, it must be a tuple containing
                  gausspars for each imaging band in the same format.
    nthreads    - number of threads to use for the FFT's.
    pfrac       - padding used for the FFT based convolution.
                  Will pad by pfrac/2 on both sides of image
    """
    nband, nx, ny = image.shape
    padding, unpad_x, unpad_y = get_padding_info(nx, ny, pfrac)
    ax = (1, 2)  # axes over which to perform fft
    lastsize = ny + np.sum(padding[-1])

    gausskern = Gaussian2D(xx, yy, gaussparf, normalise=norm_kernel)
    gausskern = np.pad(gausskern[None], padding, mode='constant')
    gausskernhat = r2c(iFs(gausskern, axes=ax), axes=ax, forward=True,
                       nthreads=nthreads, inorm=0)

    image = np.pad(image, padding, mode='constant')
    imhat = r2c(iFs(image, axes=ax), axes=ax, forward=True, nthreads=nthreads,
                inorm=0)

    # convolve to desired resolution
    if gausspari is None:
        imhat *= gausskernhat
    else:
        for i in range(nband):
            thiskern = Gaussian2D(xx, yy, gausspari[i], normalise=norm_kernel)
            thiskern = np.pad(thiskern[None], padding, mode='constant')
            thiskernhat = r2c(iFs(thiskern, axes=ax), axes=ax, forward=True,
                              nthreads=nthreads, inorm=0)

            convkernhat = np.where(np.abs(thiskernhat) > 0.0,
                                   gausskernhat / thiskernhat, 0.0)

            imhat[i] *= convkernhat[0]

    image = Fs(c2r(imhat, axes=ax, forward=False, lastsize=lastsize, inorm=2,
                   nthreads=nthreads), axes=ax)[:, unpad_x, unpad_y]

    return image


@dask.delayed
def fetch_poltype(corr_type):
    corr_type = set(tuple(corr_type))
    if corr_type.issubset(set([9, 10, 11, 12])):
        return 'linear'
    elif corr_type.issubset(set([5, 6, 7, 8])):
        return 'circular'


def construct_mappings(ms_name, gain_name=None, nband=None, ipi=None):
    '''
    Construct dictionaries containing per MS, FIELD, DDID and SCAN
    time and frequency mappings.

    Input:
    ms_name     - list of ms names
    nband       - number of imaging bands (defaults to a single band)
    ipi         - integrations (i.e. unique times) per output image.
                  Defaults to one per scan.

    The chan <-> band mapping is determined by:

    freqs           - dict[MS][IDT] frequencies chunked by band
    fbin_idx        - dict[MS][IDT] freq bin starting indices
    fbin_counts     - dict[MS][IDT] freq bin counts
    band_mapping    - dict[MS][IDT] output bands in dataset
    freq_out        - array of linearly spaced output frequencies
                      over entire frequency range.
                      freq_out[band_mapping[MS][IDT]] gives the
                      model frequencies in a dataset

    where IDT is constructed as FIELD#_DDID#_SCAN#.

    Similarly, the row <-> time mapping is determined by:

    utimes          - dict[MS][IDT] unique times per output image
    tbin_idx        - dict[MS][IDT] time bin starting indices
    tbin_counts     - dict[MS][IDT] time bin counts
    time_mapping    - dict[MS][IDT] utimes per dataset

    '''

    if not isinstance(ms_name, list) and not isinstance(ms_name, ListConfig):
        ms_name = [ms_name]

    if gain_name is not None:
        if not isinstance(gain_name, list) and not isinstance(gain_name, ListConfig):
            gain_name = [gain_name]
        assert len(ms_name) == len(gain_name)

    # collect times and frequencies per ms and ds
    freqs = {}
    chan_widths = {}
    times = {}
    gain_times = {}
    gain_freqs = {}
    gain_axes = {}
    gain_spec = {}
    radecs = {}
    antpos = {}
    poltype = {}
    uv_maxs = []
    idts = {}
    for ims, ms in enumerate(ms_name):
        xds = xds_from_ms(ms, chunks={"row": -1}, columns=('TIME','UVW'),
                          group_cols=['FIELD_ID', 'DATA_DESC_ID', 'SCAN_NUMBER'])

        # subtables
        ddids = xds_from_table(ms + "::DATA_DESCRIPTION")[0]
        fields = xds_from_table(ms + "::FIELD")[0]
        spws = xds_from_table(ms + "::SPECTRAL_WINDOW")[0]
        pols = xds_from_table(ms + "::POLARIZATION")[0]
        ants = xds_from_table(ms + "::ANTENNA")[0]

        antpos[ms] = ants.POSITION.data
        poltype[ms] = fetch_poltype(pols.CORR_TYPE.data.squeeze())

        idts[ms] = []
        if gain_name is not None:
            gain = xds_from_zarr(gain_name[ims])
            gain_times[ms] = {}
            gain_freqs[ms] = {}
            gain_axes[ms] = {}
            gain_spec[ms] = {}

        freqs[ms] = {}
        times[ms] = {}
        radecs[ms] = {}
        chan_widths[ms] = {}
        for ids, ds in enumerate(xds):
            idt = f"FIELD{ds.FIELD_ID}_DDID{ds.DATA_DESC_ID}_SCAN{ds.SCAN_NUMBER}"
<<<<<<< HEAD
            idts[ms].append(idt)
            field = fields[ds.FIELD_ID]
            radecs[ms][idt] = field.PHASE_DIR.data.squeeze()
=======
            idts.append(idt)
            radecs[ms][idt] = fields.PHASE_DIR.data[ds.FIELD_ID].squeeze()
>>>>>>> 489eab87

            freqs[ms][idt] = spws.CHAN_FREQ.data[ds.DATA_DESC_ID]
            chan_widths[ms][idt] = spws.CHAN_WIDTH.data[ds.DATA_DESC_ID]
            times[ms][idt] = da.atleast_1d(ds.TIME.data.squeeze())
            uvw = ds.UVW.data
            u_max = abs(uvw[:, 0].max())
            v_max = abs(uvw[:, 1]).max()
            uv_maxs.append(da.maximum(u_max, v_max))

            if gain_name is not None:
                gain_times[ms][idt] = gain[ids].gain_time.data
                gain_freqs[ms][idt] = gain[ids].gain_freq.data
                gain_axes[ms][idt] = gain[ids].GAIN_AXES
                gain_spec[ms][idt] = gain[ids].GAIN_SPEC


    # Early compute to get metadata
    times, freqs, gain_times, gain_freqs, gain_axes, gain_spec, radecs,\
        chan_widths, uv_maxs, antpos, poltype = dask.compute(times, freqs,\
        gain_times, gain_freqs, gain_axes, gain_spec, radecs, chan_widths,\
        uv_maxs, antpos, poltype)

    uv_max = max(uv_maxs)

    # Is this sufficient to make sure the MSs and gains are aligned?
    all_freqs = []
    utimes = {}
    ntimes_out = 0
    for ms in ms_name:
        utimes[ms] = {}
        for idt in idts[ms]:
            freq = freqs[ms][idt]
            if gain_name is not None:
                try:
                    assert (gain_freqs[ms][idt] == freq).all()
                except Exception as e:
                    raise ValueError(f'Mismatch between gain and MS '
                                     f'frequencies for {ms} at {idt}')
            all_freqs.append(freq)
            utime = np.unique(times[ms][idt])
            if gain_name is not None:
                try:
                    assert (gain_times[ms][idt] == utime).all()
                except Exception as e:
                    raise ValueError(f'Mismatch between gain and MS '
                                     f'utimes for {ms} at {idt}')  #WTF!!
            utimes[ms][idt] = utime
            if ipi in [0, -1, None]:
                ntimes_out += 1
            else:
                ntimes_out += np.ceil(utime.size/ipi)

    # freq mapping
    ufreqs = np.unique(all_freqs)  # sorted ascending
    nchan = ufreqs.size
    if nband is None:
        nband = 1
    else:
       nband = nband

    # should we use bin edges here? what about inhomogeneous channel widths?
    fmin = ufreqs[0]
    fmax = ufreqs[-1]
    fbins = np.linspace(fmin, fmax, nband + 1)

    freq_out = np.zeros(nband)
    chan_count = 0
    for band in range(nband):
        indl = ufreqs >= fbins[band]
        # inclusive except for the last one
        if band == nband-1:
            indu = ufreqs <= fbins[band + 1]
        else:
            indu = ufreqs < fbins[band + 1]
        freq_out[band] = np.mean(ufreqs[indl&indu])
        chan_count += ufreqs[indl&indu].size


    if chan_count < nchan:
        raise RuntimeError("Something has gone wrong with the chan <-> band "
                           "mapping. This is probably a bug.")

    # this logic does not currently handle overlapping spws
    band_mapping = {}
    fbin_idx = {}
    fbin_counts = {}
    for ms in ms_name:
        fbin_idx[ms] = {}
        fbin_counts[ms] = {}
        band_mapping[ms] = {}
        for idt in idts[ms]:
            freq = freqs[ms][idt]
            band_map = np.empty(freq.size, dtype=np.int32)
            for band in range(nband):
                indl = freq >= fbins[band]
                if band == nband-1:
                    indu = freq <= fbins[band + 1]
                else:
                    indu = freq < fbins[band + 1]
                band_map = np.where(indl & indu, band, band_map)

            bands, bin_counts = np.unique(band_map, return_counts=True)
            band_mapping[ms][idt] = bands
            bin_idx = np.append(np.array([0]), np.cumsum(bin_counts))[0:-1]
            fbin_idx[ms][idt] = bin_idx
            fbin_counts[ms][idt] = bin_counts

    # This logic does not currently handle overlapping scans
    tbin_idx = {}
    tbin_counts = {}
    time_mapping = {}
    ms_chunks = {}
    gain_chunks = {}
    ti = 0
    for ims, ms in enumerate(ms_name):
        tbin_idx[ms] = {}
        tbin_counts[ms] = {}
        time_mapping[ms] = {}
        ms_chunks[ms] = []
        gain_chunks[ms] = []
        for idt in idts[ms]:
            time = times[ms][idt]
            # has to be here since scans not same length
            ntime = utimes[ms][idt].size
            if ipi in [0, -1, None]:
                ipit = ntime
            else:
                ipit = ipi
            row_chunks, tidx, tcounts = chunkify_rows(time, ipit,
                                                      daskify_idx=False)
            tbin_idx[ms][idt] = tidx
            tbin_counts[ms][idt] = tcounts
            time_mapping[ms][idt] = {}
            time_mapping[ms][idt]['low'] = np.arange(0, ntime, ipit)
            hmap = np.append(np.arange(ipit, ntime, ipit), ntime)
            time_mapping[ms][idt]['high'] = hmap
            time_mapping[ms][idt]['time_id'] = np.arange(ti, ti + hmap.size)
            ti += hmap.size

            ms_chunks[ms].append({'row': row_chunks,
                                  'chan': tuple(fbin_counts[ms][idt])})

            if gain_name is not None:
                tmp_dict = {}
                for name, val in zip(gain_axes[ms][idt], gain_spec[ms][idt]):
                    if name == 'gain_t':
                        ntimes = gain_times[ms][idt].size
                        nchunksm1 = ntimes//ipit
                        rem = ntimes - nchunksm1*ipit
                        tmp_dict[name] = (ipit,)*nchunksm1
                        if rem:
                            tmp_dict[name] += (rem,)
                    elif name == 'gain_f':
                        tmp_dict[name] = tuple(fbin_counts[ms][idt])
                    elif name == 'dir':
                        if len(val) > 1:
                            raise ValueError("DD gains not supported yet")
                        if val[0] > 1:
                            raise ValueError("DD gains not supported yet")
                        tmp_dict[name] = tuple(val)
                    else:
                        tmp_dict[name] = tuple(val)

                gain_chunks[ms].append(tmp_dict)

    return freqs, fbin_idx, fbin_counts, band_mapping, freq_out, \
        utimes, tbin_idx, tbin_counts, time_mapping, \
        ms_chunks, gain_chunks, radecs, \
        chan_widths, uv_max, antpos, poltype


def restore_corrs(vis, ncorr):
    return da.blockwise(_restore_corrs, ('row', 'chan', 'corr'),
                        vis, ('row', 'chan'),
                        ncorr, None,
                        new_axes={"corr": ncorr},
                        dtype=vis.dtype)


def _restore_corrs(vis, ncorr):
    model_vis = np.zeros(vis.shape+(ncorr,), dtype=vis.dtype)
    model_vis[:, :, 0] = vis
    if model_vis.shape[-1] > 1:
        model_vis[:, :, -1] = vis
    return model_vis

def fitcleanbeam(psf: np.ndarray,
                 level: float = 0.5,
                 pixsize: float = 1.0):
    """
    Find the Gaussian that approximates the main lobe of the PSF.
    """


    nband, nx, ny = psf.shape

    # coordinates
    x = np.arange(-nx / 2, nx / 2)
    y = np.arange(-ny / 2, ny / 2)
    xx, yy = np.meshgrid(x, y, indexing='ij')

    # model to fit
    def func(xy, emaj, emin, pa):
        Smin = np.minimum(emaj, emin)
        Smaj = np.maximum(emaj, emin)

        A = np.array([[1. / Smin ** 2, 0],
                      [0, 1. / Smaj ** 2]])

        c, s, t = np.cos, np.sin, np.deg2rad(-pa)
        R = np.array([[c(t), -s(t)],
                      [s(t), c(t)]])
        A = np.dot(np.dot(R.T, A), R)
        R = np.einsum('nb,bc,cn->n', xy.T, A, xy)
        # GaussPar should corresponds to FWHM
        fwhm_conv = 2 * np.sqrt(2 * np.log(2))
        return np.exp(-fwhm_conv * R)

    Gausspars = ()
    for v in range(nband):
        # make sure psf is normalised
        psfv = psf[v] / psf[v].max()
        # find regions where psf is above level
        mask = np.where(psfv > level, 1.0, 0)

        # label all islands and find center
        islands = label(mask)
        ncenter = islands[nx // 2, ny // 2]

        # select psf main lobe
        psfv = psfv[islands == ncenter]
        x = xx[islands == ncenter]
        y = yy[islands == ncenter]
        xy = np.vstack((x, y))
        xdiff = x.max() - x.min()
        ydiff = y.max() - y.min()
        emaj0 = np.maximum(xdiff, ydiff)
        emin0 = np.minimum(xdiff, ydiff)
        p, _ = curve_fit(func, xy, psfv, p0=(emaj0, emin0, 0.0))
        Gausspars += ((p[0] * pixsize, p[1] * pixsize, p[2]),)

    return Gausspars


# utility to produce a model image from fitted components
def model_from_comps(comps, freq, mask, band_mapping, ref_freq, fitted):
    '''
    comps - (order/nband, ncomps) array of fitted components or model vals
            per band if no fitting was done.

    freq - (nchan) array of output frequencies

    mask - (nx, ny) bool array indicating where model is non-zero.
           comps need to be aligned with this mask i.e.
           Ix, Iy = np.where(mask) are the xy locations of non-zero pixels
           model[:, Ix, Iy] = comps if no fitting was done

    band_mapping - tuple containg the indices of bands mapping to the output.
                   In the case of a single spectral window we usually have
                   band_mapping = np.arange(nband).

    ref_freq - reference frequency used during fitting i.e. we made the
                design matrix using freq/ref_freq as coordinate

    fitted - bool indicating if any fitting actually happened.
    '''
    return da.blockwise(_model_from_comps_wrapper, ('out', 'nx', 'ny'),
                        comps, ('com', 'pix'),
                        freq, ('chan',),
                        mask, ('nx', 'ny'),
                        band_mapping, ('out',),
                        ref_freq, None,
                        fitted, None,
                        align_arrays=False,
                        dtype=comps.dtype)


def _model_from_comps_wrapper(comps, freq, mask, band_mapping, ref_freq, fitted):
    return _model_from_comps(comps[0][0], freq[0], mask, band_mapping, ref_freq, fitted)


def _model_from_comps(comps, freq, mask, band_mapping, ref_freq, fitted):
    freqo = freq[band_mapping]
    nband = freqo.size
    nx, ny = mask.shape
    model = np.zeros((nband, nx, ny), dtype=comps.dtype)
    if fitted:
        order, npix = comps.shape
        nband = freqo.size
        nx, ny = mask.shape
        model = np.zeros((nband, nx, ny), dtype=comps.dtype)
        w = (freqo / ref_freq).reshape(nband, 1)
        Xdes = np.tile(w, order) ** np.arange(0, order)
        beta_rec = Xdes.dot(comps)
        model[:, mask] = beta_rec
    else:
        model[:, mask] = comps[band_mapping]

    return model


def init_mask(mask, model, output_type, log):
    if mask is None:
        print("No mask provided", file=log)
        mask = np.ones((mds.nx, mds.ny), dtype=output_type)
    elif mask.endswith('.fits'):
        try:
            mask = load_fits(mask, dtype=output_type).squeeze()
            assert mask.shape == (mds.nx, mds.ny)
            print('Using provided fits mask', file=log)
        except Exception as e:
            print(f"No mask found at {mask}", file=log)
            raise e
    elif mask.lower() == 'model':
        mask = np.any(model, axis=0)
        print('Using model to construct mask', file=log)
    else:
        raise ValueError(f'Unsupported masking option {mask}')
    return mask


def coerce_literal(func, literals):
    func_locals = inspect.stack()[1].frame.f_locals  # One frame up.
    arg_types = [func_locals[k] for k in inspect.signature(func).parameters]
    SentryLiteralArgs(literals).for_function(func).bind(*arg_types)
    return


def dds2cubes(dds, nband, apparent=False):
    real_type = dds[0].DIRTY.dtype
    complex_type = np.result_type(real_type, np.complex64)
    nx, ny = dds[0].DIRTY.shape
    dirty = [da.zeros((nx, ny), chunks=(-1, -1),
                      dtype=real_type) for _ in range(nband)]
    model = [da.zeros((nx, ny), chunks=(-1, -1),
                      dtype=real_type) for _ in range(nband)]
    if 'RESIDUAL' in dds[0]:
        residual = [da.zeros((nx, ny), chunks=(-1, -1),
                            dtype=real_type) for _ in range(nband)]
    else:
        residual = None
    wsums = [da.zeros(1, dtype=real_type) for _ in range(nband)]
    if 'PSF' in dds[0]:
        nx_psf, ny_psf = dds[0].PSF.shape
        nx_psf, nyo2_psf = dds[0].PSFHAT.shape
        psf = [da.zeros((nx_psf, ny_psf), chunks=(-1, -1),
                        dtype=real_type) for _ in range(nband)]
        psfhat = [da.zeros((nx_psf, nyo2_psf), chunks=(-1, -1),
                            dtype=complex_type) for _ in range(nband)]
    else:
        psf = None
        psfhat = None
    mean_beam = [da.zeros((nx, ny), chunks=(-1, -1),
                            dtype=real_type) for _ in range(nband)]
    if 'DUAL' in dds[0]:
        nbasis, nmax = dds[0].DUAL.shape
        dual = [da.zeros((nbasis, nmax), chunks=(-1, -1),
                            dtype=real_type) for _ in range(nband)]
    else:
        dual = None
    for ds in dds:
        b = ds.bandid
        if apparent:
            dirty[b] += ds.DIRTY.data
            if 'RESIDUAL' in ds:
                residual[b] += ds.RESIDUAL.data
        else:
            dirty[b] += ds.DIRTY.data * ds.BEAM.data
            if 'RESIDUAL' in ds:
                residual[b] += ds.RESIDUAL.data * ds.BEAM.data
        if 'PSF' in ds:
            psf[b] += ds.PSF.data
            psfhat[b] += ds.PSFHAT.data
        if 'MODEL' in ds:
            model[b] = ds.MODEL.data
        if 'DUAL' in ds:
            dual[b] = ds.DUAL.data
        mean_beam[b] += ds.BEAM.data * ds.WSUM.data[0]
        wsums[b] += ds.WSUM.data[0]
    wsums = da.stack(wsums).reshape(nband)
    wsum = wsums.sum()
    dirty = da.stack(dirty)/wsum
    model = da.stack(model)
    if 'RESIDUAL' in ds:
        residual = da.stack(residual)/wsum
    if 'PSF' in ds:
        psf = da.stack(psf)/wsum
        psfhat = da.stack(psfhat)/wsum
    if 'DUAL' in ds:
        dual = da.stack(dual)
    for b in range(nband):
        if wsums[b]:
            mean_beam[b] /= wsums[b]
    mean_beam = da.stack(mean_beam)
    dirty, model, residual, psf, psfhat, mean_beam, wsums, dual = dask.compute(
                                                                dirty,
                                                                model,
                                                                residual,
                                                                psf,
                                                                psfhat,
                                                                mean_beam,
                                                                wsums,
                                                                dual)
    return dirty, model, residual, psf, psfhat, mean_beam, wsums, dual


def interp_gain_grid(gdct, ant_names):
    nant = ant_names.size
    ncorr, ntime, nfreq = gdct[ant_names[0]].shape
    time = gdct['time']
    assert time.size==ntime
    freq = gdct['frequencies']
    assert freq.size==nfreq

    gain = np.zeros((ntime, nfreq, nant, 1, ncorr), dtype=np.complex128)

    # get axes in qcal order
    for p, name in enumerate(ant_names):
        gain[:, :, p, 0, :] = np.moveaxis(gdct[name], 0, -1)

    # fit spline to time and freq axes
    gobj_amp = np.zeros((nant, 1, ncorr), dtype=object)
    gobj_phase = np.zeros((nant, 1, ncorr), dtype=object)
    for p in range(nant):
        for c in range(ncorr):
            gobj_amp[p, 0, c] = rbs(time, freq, np.abs(gain[:, :, p, 0, c]))
            unwrapped_phase = np.unwrap(np.unwrap(np.angle(gain[:, :, p, 0, c]), axis=0), axis=1)
            gobj_phase[p, 0, c] = rbs(time, freq, unwrapped_phase)
    return gobj_amp, gobj_phase


def array2qcal_ds(gobj_amp, gobj_phase, time, freq, ant_names, fid, ddid, sid, fname):
    nant, ndir, ncorr = gobj_amp.shape
    ntime = time.size
    nchan = freq.size
    # gains not chunked on disk
    gain = np.zeros((ntime, nchan, nant, ndir, ncorr), dtype=np.complex128)
    for p in range(nant):
        for c in range(ncorr):
            gain[:, :, p, 0, c] = gobj_amp[p, 0, c](time, freq)*np.exp(1.0j*gobj_phase[p, 0, c](time, freq))
    gain = da.from_array(gain, chunks=(-1, -1, -1, -1, -1))
    gflags = da.zeros((ntime, nchan, nant, ndir), chunks=(-1, -1, -1, -1), dtype=np.int8)
    data_vars = {
        'gains':(('gain_time', 'gain_freq', 'antenna', 'direction', 'correlation'), gain),
        'gain_flags':(('gain_time', 'gain_freq', 'antenna', 'direction'), gflags)
    }
    gain_spec_tup = namedtuple('gains_spec_tup', 'tchunk fchunk achunk dchunk cchunk')
    attrs = {
        'DATA_DESC_ID': int(ddid),
        'FIELD_ID': int(fid),
        'FIELD_NAME': fname,
        'GAIN_AXES': ('gain_time', 'gain_freq', 'antenna', 'direction', 'correlation'),
        'GAIN_SPEC': gain_spec_tup(tchunk=(int(ntime),),
                                    fchunk=(int(nchan),),
                                    achunk=(int(nant),),
                                    dchunk=(int(1),),
                                    cchunk=(int(ncorr),)),
        'NAME': 'NET',
        'SCAN_NUMBER': int(sid),
        'TYPE': 'complex'
    }
    if ncorr==1:
        corrs = np.array(['XX'], dtype=object)
    elif ncorr==2:
        corrs = np.array(['XX', 'YY'], dtype=object)
    coords = {
        'gain_freq': (('gain_freq',), freq),
        'gain_time': (('gain_time',), time),
        'antenna': (('antenna'), ant_names),
        'correlation': (('correlation'), corrs),
        'direction': (('direction'), np.array([0], dtype=np.int32)),
        'f_chunk': (('f_chunk'), np.array([0], dtype=np.int32)),
        't_chunk': (('t_chunk'), np.array([0], dtype=np.int32))
    }
    return xr.Dataset(data_vars, coords=coords, attrs=attrs)


# not currently chunking over time
def accum_vis(data, flag, ant1, ant2, nant, ref_ant=-1):
    return da.blockwise(_accum_vis, 'afc',
                        data, 'rfc',
                        flag, 'rfc',
                        ant1, 'r',
                        ant2, 'r',
                        ref_ant, None,
                        new_axes={'a':nant},
                        dtype=np.complex128)


def _accum_vis(data, flag, ant1, ant2, ref_ant):
    return _accum_vis_impl(data[0], flag[0], ant1[0], ant2[0], ref_ant)

# @jit(nopython=True, fastmath=True, parallel=False, cache=True, nogil=True)
def _accum_vis_impl(data, flag, ant1, ant2, ref_ant):
    # select out reference antenna
    I = np.where((ant1==ref_ant) | (ant2==ref_ant))[0]
    data = data[I]
    flag = flag[I]
    ant1 = ant1[I]
    ant2 = ant2[I]

    # we can zero flagged data because they won't contribute to the FT
    data = np.where(flag, 0j, data)
    nrow, nchan, ncorr = data.shape
    nant = np.maximum(ant1.max(), ant2.max()) + 1
    if ref_ant == -1:
        ref_ant = nant-1
    ncorr = data.shape[-1]
    vis = np.zeros((nant, nchan, ncorr), dtype=np.complex128)
    counts = np.zeros((nant, nchan, ncorr), dtype=np.float64)
    for row in range(nrow):
        p = int(ant1[row])
        q = int(ant2[row])
        if p == ref_ant:
            vis[q] += data[row].astype(np.complex128).conj()
            counts[q] += flag[row].astype(np.float64)
        elif q == ref_ant:
            vis[p] += data[row].astype(np.complex128)
            counts[p] += flag[row].astype(np.float64)
    valid = counts > 0
    vis[valid] = vis[valid]/counts[valid]
    return vis

def estimate_delay(vis_ant, freq, min_delay):
    return da.blockwise(_estimate_delay, 'ac',
                        vis_ant, 'afc',
                        freq, 'f',
                        min_delay, None,
                        dtype=np.float64)


def _estimate_delay(vis_ant, freq, min_delay):
    return _estimate_delay_impl(vis_ant[0], freq[0], min_delay)

def _estimate_delay_impl(vis_ant, freq, min_delay):
    delta_freq = 1.0/min_delay
    nchan = freq.size
    fmax = freq.min() + delta_freq
    fexcess = fmax - freq.max()
    freq_cell = freq[1]-freq[0]
    if fexcess > 0:
        npad = np.int(np.ceil(fexcess/freq_cell))
        npix = (nchan + npad)
    else:
        npix = nchan
    while npix%2:
        npix = good_size(npix+1)
    npad = npix - nchan
    lag = np.fft.fftfreq(npix, freq_cell)
    lag = Fs(lag)
    dlag = lag[1] - lag[0]
    nant, _, ncorr = vis_ant.shape
    delays = np.zeros((nant, ncorr), dtype=np.float64)
    for p in range(nant):
        for c in range(ncorr):
            vis_fft = np.fft.fft(vis_ant[p, :, c], npix)
            pspec = np.abs(Fs(vis_fft))
            if not pspec.any():
                continue
            delay_idx = np.argmax(pspec)
            # fm1 = lag[delay_idx-1]
            # f0 = lag[delay_idx]
            # fp1 = lag[delay_idx+1]
            # delays[p,c] = 0.5*dlag*(fp1 - fm1)/(fm1 - 2*f0 + fp1)
            # print(p, c, lag[delay_idx])
            delays[p,c] = lag[delay_idx]
    return delays

from finufft import nufft1d3
import matplotlib.pyplot as plt
def _estimate_tec_impl(vis_ant, freq, tec_nyq, max_tec, fctr, srf=10):
    nuinv = fctr/freq
    npix = int(srf*max_tec/tec_nyq)
    print(npix)
    lag = np.linspace(-0.5*max_tec, 0.5*max_tec, npix)
    nant, _, ncorr = vis_ant.shape
    tecs = np.zeros((nant, ncorr), dtype=np.float64)
    for p in range(nant):
        for c in range(ncorr):
            vis_fft = nufft1d3(nuinv, vis_ant[p, :, c], lag, eps=1e-8, isign=-1)
            pspec = np.abs(vis_fft)
            plt.plot(lag, pspec)
            # plt.arrow(tecsin[p,c], 0, 0.0, pspec.max())
            plt.show()
            if not pspec.any():
                continue
            tec_idx = np.argmax(pspec)
            # fm1 = lag[delay_idx-1]
            # f0 = lag[delay_idx]
            # fp1 = lag[delay_idx+1]
            # delays[p,c] = 0.5*dlag*(fp1 - fm1)/(fm1 - 2*f0 + fp1)
            # print(p, c, lag[delay_idx])
            tecs[p,c] = lag[tec_idx]
            print(f'TEC for antenna {p} and correlation {c} = {lag[tec_idx]}')
    return tecs


def chunkify_rows(time, utimes_per_chunk, daskify_idx=False):
    utimes, time_bin_counts = np.unique(time, return_counts=True)
    n_time = len(utimes)
    if utimes_per_chunk == 0 or utimes_per_chunk == -1:
        utimes_per_chunk = n_time
    row_chunks = [np.sum(time_bin_counts[i:i+utimes_per_chunk])
                  for i in range(0, n_time, utimes_per_chunk)]
    time_bin_indices = np.zeros(n_time, dtype=np.int32)
    time_bin_indices[1::] = np.cumsum(time_bin_counts)[0:-1]
    time_bin_indices = time_bin_indices.astype(np.int32)
    time_bin_counts = time_bin_counts.astype(np.int32)
    if daskify_idx:
        time_bin_indices = da.from_array(time_bin_indices, chunks=utimes_per_chunk)
        time_bin_counts = da.from_array(time_bin_counts, chunks=utimes_per_chunk)
    return tuple(row_chunks), time_bin_indices, time_bin_counts


def add_column(ms, col_name, like_col="DATA", like_type=None):
    if col_name not in ms.colnames():
        desc = ms.getcoldesc(like_col)
        desc['name'] = col_name
        desc['comment'] = desc['comment'].replace(" ", "_")  # got this from Cyril, not sure why
        dminfo = ms.getdminfo(like_col)
        dminfo["NAME"] =  "{}-{}".format(dminfo["NAME"], col_name)
        # if a different type is specified, insert that
        if like_type:
            desc['valueType'] = like_type
        ms.addcols(desc, dminfo)
    return ms


def rephase_vis(vis, uvw, radec_in, radec_out):
    return da.blockwise(_rephase_vis, 'rf',
                        vis, 'rf',
                        uvw, 'r3',
                        radec_in, None,
                        radec_out, None,
                        dtype=vis.dtype)

def _rephase_vis(vis, uvw, radec_in, radec_out):
    l_in, m_in, n_in = radec_to_lmn(radec_in)
    l_out, m_out, n_out = radec_to_lmn(radec_out)
    return vis * np.exp(1j*(uvw[:, 0]*(l_out-l_in) +
                            uvw[:, 1]*(m_out-m_in) +
                            uvw[:, 2]*(n_out-n_in)))


def lthreshold(x, sigma, kind='l1'):
    if kind=='l0':
        return np.where(np.abs(x) > sigma, x, 0) * np.sign(x)
    elif kind=='l1':
        absx = np.abs(x)
        return np.where(absx > sigma, absx - sigma, 0) * np.sign(x)


@njit(nogil=True, cache=True, inline='always')
def pad_and_shift(x, out):
    '''
    Pad x with zeros so as to have the same shape as out and perform
    ifftshift in place
    '''
    nxi, nyi = x.shape
    nxo, nyo = out.shape
    if nxi >= nxo or nyi >= nyo:
        raise ValueError('Output must be larger than input')
    padx = nxo-nxi
    pady = nyo-nyi
    out[...] = 0.0
    # first and last quadrants
    for i in range(nxi//2):
        for j in range(nyi//2):
            # first to last quadrant
            out[padx + nxi//2 + i, pady + nyi//2 + j] = x[i, j]
            # last to first quadrant
            out[i, j] = x[nxi//2+i, nyi//2+j]
            # third to second quadrant
            out[i, pady + nyi//2 + j] = x[nxi//2 + i, j]
            # second to third quadrant
            out[padx + nxi//2 + i, j] = x[i, nyi//2 + j]
    return out


@njit(nogil=True, cache=True, inline='always')
def unpad_and_unshift(x, out):
    '''
    fftshift x and unpad it into out
    '''
    nxi, nyi = x.shape
    nxo, nyo = out.shape
    if nxi < nxo or nyi < nyo:
        raise ValueError('Output must be smaller than input')
    out[...] = 0.0
    padx = nxo-nxi
    pady = nyo-nyi
    for i in range(nxo//2):
        for j in range(nyo//2):
            # first to last quadrant
            out[nxo//2+i, nyo//2+j] = x[i, j]
            # last to first quadrant
            out[i, j] = x[padx + nxo//2 + i, pady + nyo//2 + j]
            # third to second quadrant
            out[nxo//2 + i, j] = x[i, pady + nyo//2 + j]
            # second to third quadrant
            out[i, nyo//2 + j] = x[padx + nxo//2 + i, j]
    return out


@njit(nogil=True, cache=True, inline='always', parallel=True)
def pad_and_shift_cube(x, out):
    '''
    Pad x with zeros so as to have the same shape as out and perform
    ifftshift in place
    '''
    nband, nxi, nyi = x.shape
    nband, nxo, nyo = out.shape
    if nxi >= nxo or nyi >= nyo:
        raise ValueError('Output must be larger than input')
    padx = nxo-nxi
    pady = nyo-nyi
    out[...] = 0.0
    for b in prange(nband):
        for i in range(nxi//2):
            for j in range(nyi//2):
                # first to last quadrant
                out[b, padx + nxi//2 + i, pady + nyi//2 + j] = x[b, i, j]
                # last to first quadrant
                out[b, i, j] = x[b, nxi//2+i, nyi//2+j]
                # third to second quadrant
                out[b, i, pady + nyi//2 + j] = x[b, nxi//2 + i, j]
                # second to third quadrant
                out[b, padx + nxi//2 + i, j] = x[b, i, nyi//2 + j]
    return out


@njit(nogil=True, cache=True, inline='always', parallel=True)
def unpad_and_unshift_cube(x, out):
    '''
    fftshift x and unpad it into out
    '''
    nband, nxi, nyi = x.shape
    nband, nxo, nyo = out.shape
    if nxi < nxo or nyi < nyo:
        raise ValueError('Output must be smaller than input')
    out[...] = 0.0
    padx = nxo-nxi
    pady = nyo-nyi
    for b in prange(nband):
        for i in range(nxo//2):
            for j in range(nyo//2):
                # first to last quadrant
                out[b, nxo//2+i, nyo//2+j] = x[b, i, j]
                # last to first quadrant
                out[b, i, j] = x[b, padx + nxo//2 + i, pady + nyo//2 + j]
                # third to second quadrant
                out[b, nxo//2 + i, j] = x[b, i, pady + nyo//2 + j]
                # second to third quadrant
                out[b, i, nyo//2 + j] = x[b, padx + nxo//2 + i, j]
    return out


# TODO - concat functions should allow coarsening to values other than 1
def concat_row(xds):
    # TODO - how to compute average beam before we have access to grid?
    ntime = 1
    nband = 1
    for ds in xds:
        ntime = np.maximum(ds.timeid+1, ntime)
        nband = np.maximum(ds.bandid+1, nband)

    if ntime == 1:  # no need to concatenate
        return xds

    # this is required because concat will try to mush different
    # imaging bands together if they are not split upfront
    xds_out = []
    for b in range(nband):
        xdsb = []
        times = []
        timeids = []
        for ds in xds:
            if ds.bandid == b:
                xdsb.append(ds)
                times.append(ds.time_out)
                timeids.append(ds.timeid)
        xdso = xr.concat(xdsb, dim='row',
                         data_vars='minimal',
                         coords='minimal').chunk({'row':-1})
        tid = np.array(timeids).min()
        tout = np.mean(np.array(times))
        xdso = xdso.assign_attrs(
                    {'time_out': tout, 'timeid': tid}
        )
        xds_out.append(xdso)
    return xds_out

def concat_chan(xds):
    ntime = 1
    nband = 1
    for ds in xds:
        ntime = np.maximum(ds.timeid+1, ntime)
        nband = np.maximum(ds.bandid+1, nband)

    if nband == 1:  # no need to concatenate
        return xds

    # this is required because concat will try to mush different
    # times together if they are not split upfront
    xds_out = []
    for t in range(ntime):
        xdst = []
        freqs = []
        bandids = []
        for ds in xds:
            if ds.timeid == t:
                xdst.append(ds)
                freqs.append(ds.freq_out)
                bandids.append(ds.bandid)
        xdso = xr.concat(xdst, dim='chan',
                         data_vars='minimal',
                         coords='minimal').chunk({'chan':-1})
        bid = np.array(bandids).min()
        fout = np.mean(np.array(freqs))
        xdso = xdso.assign_attrs(
                    {'freq_out': fout, 'bandid': bid}
        )
        xds_out.append(xdso)
    return xds_out


def smooth_ant(amp, phase, w, xcoord, p, c,
               do_phase=True, niter=10, dof=2):
    idx = w > 0.0
    # we need at least two points to smooth
    if idx.sum() < 2:
        return np.ones(amp.size), np.zeros(phase.size), p, c
    amplin = np.interp(xcoord, xcoord[idx], amp[idx])
    _, samp, _ = kanterp(xcoord, amplin, w, niter=niter, nu=dof)
    if do_phase:
        phaselin = np.interp(xcoord, xcoord[idx], phase[idx])
        _, sphase, _ = kanterp(xcoord, phaselin, w/samp,
                               niter=niter, nu=dof)
    else:
        sphase = np.zeros(phase.size)
    return samp, sphase, p, c<|MERGE_RESOLUTION|>--- conflicted
+++ resolved
@@ -386,14 +386,8 @@
         chan_widths[ms] = {}
         for ids, ds in enumerate(xds):
             idt = f"FIELD{ds.FIELD_ID}_DDID{ds.DATA_DESC_ID}_SCAN{ds.SCAN_NUMBER}"
-<<<<<<< HEAD
-            idts[ms].append(idt)
-            field = fields[ds.FIELD_ID]
-            radecs[ms][idt] = field.PHASE_DIR.data.squeeze()
-=======
             idts.append(idt)
             radecs[ms][idt] = fields.PHASE_DIR.data[ds.FIELD_ID].squeeze()
->>>>>>> 489eab87
 
             freqs[ms][idt] = spws.CHAN_FREQ.data[ds.DATA_DESC_ID]
             chan_widths[ms][idt] = spws.CHAN_WIDTH.data[ds.DATA_DESC_ID]
