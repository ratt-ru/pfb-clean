import numpy as np
from numba import njit, prange
import dask.array as da
from ducc0.wgridder.experimental import vis2dirty
from ducc0.fft import c2c, genuine_hartley
from africanus.constants import c as lightspeed
from skimage.measure import block_reduce
iFs = np.fft.ifftshift
Fs = np.fft.fftshift


def compute_counts(uvw, freq, mask, nx, ny,
<<<<<<< HEAD
                   cell_size_x, cell_size_y, dtype, wgt=None):
=======
                   cell_size_x, cell_size_y, dtype, wgt=None,
                   mode='grid'):
>>>>>>> a85af9d1

    if wgt is not None:
        wgt_out = ('row', 'chan')
    else:
        wgt_out = None

    counts = da.blockwise(compute_counts_wrapper, ('row', 'nx', 'ny'),
                          uvw, ('row', 'three'),
                          freq, ('chan',),
                          mask, ('row', 'chan'),
                          nx, None,
                          ny, None,
                          cell_size_x, None,
                          cell_size_y, None,
                          dtype, None,
                          wgt, wgt_out,
                          mode, None,
                          new_axes={"nx": nx, "ny": ny},
                          adjust_chunks={'row': 1},
                          align_arrays=False,
                          dtype=dtype)

    return counts.sum(axis=0)


def compute_counts_wrapper(uvw, freq, mask, nx, ny,
<<<<<<< HEAD
                           cell_size_x, cell_size_y, dtype, wgt):
    if wgt is not None:
        wgt = wgt[0]
    return _compute_counts(uvw[0], freq[0], mask[0], nx, ny,
                        cell_size_x, cell_size_y, dtype, wgt)
=======
                           cell_size_x, cell_size_y, dtype, wgt, mode):
    if wgt is not None:
        wgt = wgt[0]
    if mode=='count':
        return _compute_counts(uvw[0], freq[0], mask[0], nx, ny,
                            cell_size_x, cell_size_y, dtype, wgt)
    elif mode=='grid':
        return _grid_weights(uvw[0], freq[0], mask[0], nx, ny,
                            cell_size_x, cell_size_y, dtype, wgt)
    else:
        raise ValueError(f'Unknown mode {mode}')


def _grid_weights(uvw, freq, mask, nx, ny,
                  cell_size_x, cell_size_y, dtype,
                  wgt=None):

    # accumulate counts
    nrow = uvw.shape[0]
    nchan = freq.size
    rtype = np.result_type(np.complex64, dtype)
    if wgt is None:
        wgt = np.ones((nrow, nchan), dtype=rtype)
    else:
        wgt = wgt.astype(rtype)

    psf = vis2dirty(uvw=uvw,
                    freq=freq,
                    vis=wgt,
                    mask=mask,
                    npix_x=nx, npix_y=ny,
                    pixsize_x=cell_size_x, pixsize_y=cell_size_y,
                    center_x=0, center_y=0,
                    epsilon=1e-7,
                    flip_v=False,
                    do_wgridding=True,
                    divide_by_n=True,
                    nthreads=2,
                    sigma_min=1.1, sigma_max=2.6,
                    double_precision_accumulation=True)

    psf = np.pad(psf, ((nx//2, nx//2), (ny//2, ny//2)), mode='constant')
    counts = np.abs(genuine_hartley(iFs(psf), inorm=2, nthreads=2))
    counts = block_reduce(Fs(counts))
    return counts[None, :, :]
>>>>>>> a85af9d1


@njit(nogil=True, fastmath=True, cache=True)
def _compute_counts(uvw, freq, mask, nx, ny,
                    cell_size_x, cell_size_y, dtype,
<<<<<<< HEAD
                    wgt=None, k=6):  # support hardcoded for now
=======
                    wgt=None):
>>>>>>> a85af9d1
    # ufreq
    u_cell = 1/(nx*cell_size_x)
    # shifts fftfreq such that they start at zero
    # convenient to look up the pixel value
    umax = np.abs(-1/cell_size_x/2 - u_cell/2)

    # vfreq
    v_cell = 1/(ny*cell_size_y)
    vmax = np.abs(-1/cell_size_y/2 - v_cell/2)

    # initialise array to store counts
    # the additional axis is to allow chunking over row
    counts = np.zeros((1, nx, ny), dtype=dtype)

    # accumulate counts
    nrow = uvw.shape[0]
    nchan = freq.size
    if wgt is None:
        wgt = np.ones((nrow, nchan))

    normfreq = freq / lightspeed
<<<<<<< HEAD
    ko2 = k//2
    ko2sq = ko2**2
=======
>>>>>>> a85af9d1
    for r in range(nrow):
        uvw_row = uvw[r]
        wgt_row = wgt[r]
        for c in range(nchan):
            if not mask[r, c]:
                continue
<<<<<<< HEAD
            wgt_row_chan = wgt_row[c]
            # current uv coords
=======
            # get current uv coords
>>>>>>> a85af9d1
            chan_normfreq = normfreq[c]
            u_tmp = uvw_row[0] * chan_normfreq
            v_tmp = uvw_row[1] * chan_normfreq
            # pixel coordinates
            ug = (u_tmp + umax)/u_cell
            vg = (v_tmp + vmax)/v_cell
            if k:
                # indices
                u_idx = int(np.round(ug))
                v_idx = int(np.round(vg))
                for i in range(-ko2, ko2):
                    x_idx = i + u_idx
                    x = x_idx - ug + 0.5
                    val = _es_kernel(x/ko2, 2.3, k) * wgt_row_chan
                    for j in range(-ko2, ko2):
                        y_idx = j + v_idx
                        y = y_idx - vg + 0.5
                        counts[0, x_idx, y_idx] += val * _es_kernel(y/ko2, 2.3, k)
            else:  # nearest neighbour
                # indices
                u_idx = int(np.floor(ug))
                v_idx = int(np.floor(vg))
                counts[0, u_idx, v_idx] += wgt_row_chan
    return counts

@njit(nogil=True, fastmath=True, cache=True, inline='always')
def _es_kernel(x, beta, k):
    return np.exp(beta*k*(np.sqrt((1-x)*(1+x)) - 1))

<<<<<<< HEAD

=======
>>>>>>> a85af9d1
def counts_to_weights(counts, uvw, freq, nx, ny,
                      cell_size_x, cell_size_y, robust):

    weights = da.blockwise(counts_to_weights_wrapper, ('row', 'chan'),
                           counts, ('nx', 'ny'),
                           uvw, ('row', 'three'),
                           freq, ('chan',),
                           nx, None,
                           ny, None,
                           cell_size_x, None,
                           cell_size_y, None,
                           robust, None,
                           dtype=counts.dtype)
    return weights

def counts_to_weights_wrapper(counts, uvw, freq, nx, ny,
                              cell_size_x, cell_size_y, robust):
    return _counts_to_weights(counts[0][0], uvw[0], freq, nx, ny,
                              cell_size_x, cell_size_y, robust)


@njit(nogil=True, fastmath=True, cache=True)
def _counts_to_weights(counts, uvw, freq, nx, ny,
                       cell_size_x, cell_size_y, robust):
    # ufreq
    u_cell = 1/(nx*cell_size_x)
    umax = np.abs(-1/cell_size_x/2 - u_cell/2)

    # vfreq
    v_cell = 1/(ny*cell_size_y)
    vmax = np.abs(-1/cell_size_y/2 - v_cell/2)

    # initialise array to store counts
    # the additional axis is to allow chunking over row
    nchan = freq.size
    nrow = uvw.shape[0]

    # Briggs weighting factor
    if robust > -2:
        numsqrt = 5*10**(-robust)
        avgW = (counts ** 2).sum() / counts.sum()
        ssq = numsqrt * numsqrt/avgW
        counts = 1 + counts * ssq

    normfreq = freq / lightspeed
    weights = np.zeros((nrow, nchan), dtype=counts.dtype)
    for r in range(nrow):
        uvw_row = uvw[r]
        for c in range(nchan):
            # get current uv
            chan_normfreq = normfreq[c]
            u_tmp = uvw_row[0] * chan_normfreq
            v_tmp = uvw_row[1] * chan_normfreq
            # get u index
            u_idx = int(np.floor((u_tmp + umax)/u_cell))
            # get v index
            v_idx = int(np.floor((v_tmp + vmax)/v_cell))
            if counts[u_idx, v_idx]:
                weights[r, c] = 1.0/counts[u_idx, v_idx]
    return weights


def filter_extreme_counts(counts, nbox=16, nlevel=10):

    return da.blockwise(_filter_extreme_counts, 'bxy',
                        counts, 'bxy',
                        nbox, None,
                        nlevel, None,
                        dtype=counts.dtype)



@njit(nogil=True, fastmath=True, cache=True)
def _filter_extreme_counts(counts, nbox=16, level=10):
    '''
    Replaces extreme counts by local mean computed i
    '''
    nband, nx, ny = counts.shape
    for b in range(nband):
        cb = counts[b]
        I, J = np.where(cb>0)
        for i, j in zip(I, J):
            ilow = np.maximum(0, i-nbox//2)
            ihigh = np.minimum(nx, i+nbox//2)
            jlow = np.maximum(0, j-nbox//2)
            jhigh = np.minimum(ny, j+nbox//2)
            tmp = cb[ilow:ihigh, jlow:jhigh]
            ix, iy = np.where(tmp)
            # check if there are too few values to compare to
            if ix.size < nbox:
                counts[b, i, j] = 0
                continue
            local_mean = np.mean(tmp[ix, iy])
            if cb[i,j] < local_mean/level:
                counts[b, i, j] = local_mean
    return counts

<|MERGE_RESOLUTION|>--- conflicted
+++ resolved
@@ -10,12 +10,7 @@
 
 
 def compute_counts(uvw, freq, mask, nx, ny,
-<<<<<<< HEAD
                    cell_size_x, cell_size_y, dtype, wgt=None):
-=======
-                   cell_size_x, cell_size_y, dtype, wgt=None,
-                   mode='grid'):
->>>>>>> a85af9d1
 
     if wgt is not None:
         wgt_out = ('row', 'chan')
@@ -42,69 +37,18 @@
 
 
 def compute_counts_wrapper(uvw, freq, mask, nx, ny,
-<<<<<<< HEAD
                            cell_size_x, cell_size_y, dtype, wgt):
     if wgt is not None:
         wgt = wgt[0]
     return _compute_counts(uvw[0], freq[0], mask[0], nx, ny,
                         cell_size_x, cell_size_y, dtype, wgt)
-=======
-                           cell_size_x, cell_size_y, dtype, wgt, mode):
-    if wgt is not None:
-        wgt = wgt[0]
-    if mode=='count':
-        return _compute_counts(uvw[0], freq[0], mask[0], nx, ny,
-                            cell_size_x, cell_size_y, dtype, wgt)
-    elif mode=='grid':
-        return _grid_weights(uvw[0], freq[0], mask[0], nx, ny,
-                            cell_size_x, cell_size_y, dtype, wgt)
-    else:
-        raise ValueError(f'Unknown mode {mode}')
-
-
-def _grid_weights(uvw, freq, mask, nx, ny,
-                  cell_size_x, cell_size_y, dtype,
-                  wgt=None):
-
-    # accumulate counts
-    nrow = uvw.shape[0]
-    nchan = freq.size
-    rtype = np.result_type(np.complex64, dtype)
-    if wgt is None:
-        wgt = np.ones((nrow, nchan), dtype=rtype)
-    else:
-        wgt = wgt.astype(rtype)
-
-    psf = vis2dirty(uvw=uvw,
-                    freq=freq,
-                    vis=wgt,
-                    mask=mask,
-                    npix_x=nx, npix_y=ny,
-                    pixsize_x=cell_size_x, pixsize_y=cell_size_y,
-                    center_x=0, center_y=0,
-                    epsilon=1e-7,
-                    flip_v=False,
-                    do_wgridding=True,
-                    divide_by_n=True,
-                    nthreads=2,
-                    sigma_min=1.1, sigma_max=2.6,
-                    double_precision_accumulation=True)
-
-    psf = np.pad(psf, ((nx//2, nx//2), (ny//2, ny//2)), mode='constant')
-    counts = np.abs(genuine_hartley(iFs(psf), inorm=2, nthreads=2))
-    counts = block_reduce(Fs(counts))
-    return counts[None, :, :]
->>>>>>> a85af9d1
+
 
 
 @njit(nogil=True, fastmath=True, cache=True)
 def _compute_counts(uvw, freq, mask, nx, ny,
                     cell_size_x, cell_size_y, dtype,
-<<<<<<< HEAD
                     wgt=None, k=6):  # support hardcoded for now
-=======
-                    wgt=None):
->>>>>>> a85af9d1
     # ufreq
     u_cell = 1/(nx*cell_size_x)
     # shifts fftfreq such that they start at zero
@@ -126,23 +70,16 @@
         wgt = np.ones((nrow, nchan))
 
     normfreq = freq / lightspeed
-<<<<<<< HEAD
     ko2 = k//2
     ko2sq = ko2**2
-=======
->>>>>>> a85af9d1
     for r in range(nrow):
         uvw_row = uvw[r]
         wgt_row = wgt[r]
         for c in range(nchan):
             if not mask[r, c]:
                 continue
-<<<<<<< HEAD
             wgt_row_chan = wgt_row[c]
             # current uv coords
-=======
-            # get current uv coords
->>>>>>> a85af9d1
             chan_normfreq = normfreq[c]
             u_tmp = uvw_row[0] * chan_normfreq
             v_tmp = uvw_row[1] * chan_normfreq
@@ -172,10 +109,6 @@
 def _es_kernel(x, beta, k):
     return np.exp(beta*k*(np.sqrt((1-x)*(1+x)) - 1))
 
-<<<<<<< HEAD
-
-=======
->>>>>>> a85af9d1
 def counts_to_weights(counts, uvw, freq, nx, ny,
                       cell_size_x, cell_size_y, robust):
 
